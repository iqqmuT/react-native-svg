--- conflicted
+++ resolved
@@ -16,11 +16,8 @@
 
         if (matched) {
             clippingProps.clipPath = matched[1];
-<<<<<<< HEAD
-=======
         } else {
             console.warn('Invalid `clipPath` prop, expected a clipPath like `"#id"`, but got: "' + clipPath + '"');
->>>>>>> d5246a5d
         }
     }
 
