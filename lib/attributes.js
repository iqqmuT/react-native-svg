function arrayDiffer(a, b) {
    if (!a || !b) {
        return true;
    }
    if (a.length !== b.length) {
        return true;
    }
    for (let i = 0; i < a.length; i++) {
        if (a[i] !== b[i]) {
            return true;
        }
    }
    return false;
}

function fontDiffer(a, b) {
    if (a === b) {
        return false;
    }

    return (
        a.fontStyle !== b.fontStyle ||
        a.fontVariant !== b.fontVariant ||
        a.fontWeight !== b.fontWeight ||
        a.fontStretch !== b.fontStretch ||
        a.fontSize !== b.fontSize ||
        a.fontFamily !== b.fontFamily ||
        a.textAnchor !== b.textAnchor ||
        a.textDecoration !== b.textDecoration ||
        a.letterSpacing !== b.letterSpacing ||
        a.wordSpacing !== b.wordSpacing ||
        a.kerning !== b.kerning ||
        a.fontVariantLigatures !== b.fontVariantLigatures ||
        a.fontData !== b.fontData ||
        a.fontFeatureSettings !== b.fontFeatureSettings
    );
}

const ViewBoxAttributes = {
    minX: true,
    minY: true,
    vbWidth: true,
    vbHeight: true,
    align: true,
    meetOrSlice: true
};

const NodeAttributes = {
    name: true,
    matrix: {
        diff: arrayDiffer
    },
    scaleX: true,
    scaleY: true,
    opacity: true,
    clipRule: true,
    clipPath: true,
    propList: {
        diff: arrayDiffer
    },
    responsible: true
};

const FillAndStrokeAttributes = {
    fill: {
        diff: arrayDiffer
    },
    fillOpacity: true,
    fillRule: true,
    stroke: {
        diff: arrayDiffer
    },
    strokeOpacity: true,
    strokeWidth: true,
    strokeLinecap: true,
    strokeLinejoin: true,
    strokeDasharray: {
        diff: arrayDiffer
    },
    strokeDashoffset: true,
    strokeMiterlimit: true
};

const RenderableAttributes = {
    ...NodeAttributes,
    ...FillAndStrokeAttributes
};

const GroupAttributes = {
    ...RenderableAttributes,
    font: {
        diff: fontDiffer
    }
};

const UseAttributes = {
    ...RenderableAttributes,
    href: true,
<<<<<<< HEAD
    usewidth: true,
    useheight: true,
=======
    width: true,
    height: true
>>>>>>> f15a2a40
};

const SymbolAttributes = {
    ...ViewBoxAttributes,
    name: true
};

const PathAttributes = {
    ...RenderableAttributes,
    d: true
};

const TextSpecificAttributes = {
    ...RenderableAttributes,
    alignmentBaseline: true,
    baselineShift: true,
    verticalAlign: true,
    lengthAdjust: true,
    textLength: true
};

const TextAttributes = {
    ...TextSpecificAttributes,
    font: {
        diff: fontDiffer
    },
    deltaX: arrayDiffer,
    deltaY: arrayDiffer,
    rotate: arrayDiffer,
    positionX: arrayDiffer,
    positionY: arrayDiffer
};

const TextPathAttributes = {
    ...TextSpecificAttributes,
    href: true,
    startOffset: true,
    method: true,
    spacing: true,
    side: true,
    midLine: true
};

const TSpanAttibutes = {
    ...TextAttributes,
    content: true
};

const ClipPathAttributes = {
    name: true
};

const GradientAttributes = {
    ...ClipPathAttributes,
    gradient: {
        diff: arrayDiffer
    },
    gradientUnits: true,
    gradientTransform: {
        diff: arrayDiffer
    }
};

const LinearGradientAttributes = {
    ...GradientAttributes,
    x1: true,
    y1: true,
    x2: true,
    y2: true
};

const RadialGradientAttributes = {
    ...GradientAttributes,
    fx: true,
    fy: true,
    rx: true,
    ry: true,
    cx: true,
    cy: true,
    r: true
};

const CircleAttributes = {
    ...RenderableAttributes,
    cx: true,
    cy: true,
    r: true
};

const EllipseAttributes = {
    ...RenderableAttributes,
    cx: true,
    cy: true,
    rx: true,
    ry: true
};

const ImageAttributes = {
    ...RenderableAttributes,
    x: true,
    y: true,
    imagewidth: true,
    imageheight: true,
    src: true,
    align: true,
    meetOrSlice: true
};

const LineAttributes = {
    ...RenderableAttributes,
    x1: true,
    y1: true,
    x2: true,
    y2: true
};

const RectAttributes = {
    ...RenderableAttributes,
    x: true,
    y: true,
    rectwidth: true,
    rectheight: true,
    rx: true,
    ry: true
};

export {
    PathAttributes,
    TextAttributes,
    TSpanAttibutes,
    TextPathAttributes,
    GroupAttributes,
    ClipPathAttributes,
    CircleAttributes,
    EllipseAttributes,
    ImageAttributes,
    LineAttributes,
    RectAttributes,
    UseAttributes,
    SymbolAttributes,
    LinearGradientAttributes,
    RadialGradientAttributes,
    ViewBoxAttributes
};<|MERGE_RESOLUTION|>--- conflicted
+++ resolved
@@ -96,13 +96,8 @@
 const UseAttributes = {
     ...RenderableAttributes,
     href: true,
-<<<<<<< HEAD
     usewidth: true,
     useheight: true,
-=======
-    width: true,
-    height: true
->>>>>>> f15a2a40
 };
 
 const SymbolAttributes = {
