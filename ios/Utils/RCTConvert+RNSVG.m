/**
 * Copyright (c) 2015-present, Horcrux.
 * All rights reserved.
 *
 * This source code is licensed under the MIT-style license found in the
 * LICENSE file in the root directory of this source tree.
 */

#import "RCTConvert+RNSVG.h"

#import "RNSVGBaseBrush.h"
#import "RNSVGPattern.h"
#import "RNSVGSolidColorBrush.h"
<<<<<<< HEAD
#import "RCTLog.h"
=======
#import <React/RCTLog.h>
#import "RNSVGCGFCRule.h"
#import "RNSVGVBMOS.h"
#import <React/RCTFont.h>
#import "RNSVGPathParser.h"
>>>>>>> d5246a5d

@implementation RCTConvert (RNSVG)

+ (CGPathRef)CGPath:(NSString *)d
{
<<<<<<< HEAD
    NSArray *arr = [self NSNumberArray:json];

    NSUInteger count = [arr count];

#define NEXT_VALUE [self double:arr[i++]]

    CGMutablePathRef path = CGPathCreateMutable();
    CGPathMoveToPoint(path, nil, 0, 0);

    @try {
        NSUInteger i = 0;
        while (i < count) {
            NSUInteger type = [arr[i++] unsignedIntegerValue];
            switch (type) {
                case 0:
                    CGPathMoveToPoint(path, nil, NEXT_VALUE, NEXT_VALUE);
                    break;
                case 1:
                    CGPathCloseSubpath(path);
                    break;
                case 2:
                    CGPathAddLineToPoint(path, nil, NEXT_VALUE, NEXT_VALUE);
                    break;
                case 3:
                    CGPathAddCurveToPoint(path, nil, NEXT_VALUE, NEXT_VALUE, NEXT_VALUE, NEXT_VALUE, NEXT_VALUE, NEXT_VALUE);
                    break;
                case 4:
                    CGPathAddArc(path, NULL, NEXT_VALUE, NEXT_VALUE, NEXT_VALUE, NEXT_VALUE, NEXT_VALUE, NEXT_VALUE == 0);
                    break;
                default:
                    RCTLogError(@"Invalid CGPath type %zd at element %zd of %@", type, i, arr);
                    CGPathRelease(path);
                    return nil;
            }
        }
    }
    @catch (NSException *exception) {
        RCTLogError(@"Invalid CGPath format: %@", arr);
        CGPathRelease(path);
        return nil;
    }

    return (CGPathRef)CFAutorelease(path);
=======
    return [[[RNSVGPathParser alloc] initWithPathString: d] getPath];
>>>>>>> d5246a5d
}

RCT_ENUM_CONVERTER(RNSVGCGFCRule, (@{
                                     @"evenodd": @(kRNSVGCGFCRuleEvenodd),
                                     @"nonzero": @(kRNSVGCGFCRuleNonzero),
                                     }), kRNSVGCGFCRuleNonzero, intValue)

RCT_ENUM_CONVERTER(RNSVGVBMOS, (@{
                                  @"meet": @(kRNSVGVBMOSMeet),
                                  @"slice": @(kRNSVGVBMOSSlice),
                                  @"none": @(kRNSVGVBMOSNone)
                                  }), kRNSVGVBMOSMeet, intValue)

RCT_ENUM_CONVERTER(RNSVGTextAnchor, (@{
                                        @"auto": @(kRNSVGTextAnchorAuto),
                                        @"start": @(kRNSVGTextAnchorStart),
                                        @"middle": @(kRNSVGTextAnchorMiddle),
                                        @"end": @(kRNSVGTextAnchorEnd)
                                       }), kRNSVGTextAnchorAuto, intValue)

+ (RNSVGCGFloatArray)RNSVGCGFloatArray:(id)json
{
    NSArray *arr = [self NSNumberArray:json];
    NSUInteger count = arr.count;

    RNSVGCGFloatArray array;
    array.count = count;
    array.array = nil;

    if (count) {
        // Ideally, these arrays should already use the same memory layout.
        // In that case we shouldn't need this new malloc.
        array.array = malloc(sizeof(CGFloat) * count);
        for (NSUInteger i = 0; i < count; i++) {
            array.array[i] = [arr[i] doubleValue];
        }
    }

    return array;
}

+ (RNSVGBrush *)RNSVGBrush:(id)json
{
    NSArray *arr = [self NSArray:json];
    NSUInteger type = [self NSUInteger:arr.firstObject];

    switch (type) {
        case 0: // solid color
            // These are probably expensive allocations since it's often the same value.
            // We should memoize colors but look ups may be just as expensive.
            return [[RNSVGSolidColorBrush alloc] initWithArray:arr];
        case 1: // brush
            return [[RNSVGBaseBrush alloc] initWithArray:arr];
        default:
            RCTLogError(@"Unknown brush type: %zd", type);
            return nil;
    }
}

+ (NSArray *)RNSVGBezier:(id)json
{
    NSArray *arr = [self NSNumberArray:json];

    NSMutableArray<NSArray *> *beziers = [[NSMutableArray alloc] init];

    NSUInteger count = [arr count];

#define NEXT_VALUE [self double:arr[i++]]
    @try {
        NSValue *startPoint = [NSValue valueWithCGPoint: CGPointMake(0, 0)];
        NSUInteger i = 0;
        while (i < count) {
            NSUInteger type = [arr[i++] unsignedIntegerValue];
            switch (type) {
                case 0:
                {
                    startPoint = [NSValue valueWithCGPoint: CGPointMake(NEXT_VALUE, NEXT_VALUE)];
                    [beziers addObject: @[startPoint]];
                    break;
                }
                case 1:
                    [beziers addObject: @[]];
                    break;
                case 2:
                {
                    double x = NEXT_VALUE;
                    double y = NEXT_VALUE;
                    NSValue * destination = [NSValue valueWithCGPoint:CGPointMake(x, y)];
                    [beziers addObject: @[
                                          destination,
                                          startPoint,
                                          destination
                                          ]];
                    break;
                }
                case 3:
                    [beziers addObject: @[
                                          [NSValue valueWithCGPoint:CGPointMake(NEXT_VALUE, NEXT_VALUE)],
                                          [NSValue valueWithCGPoint:CGPointMake(NEXT_VALUE, NEXT_VALUE)],
                                          [NSValue valueWithCGPoint:CGPointMake(NEXT_VALUE, NEXT_VALUE)],
                                          ]];
                    break;
                default:
                    RCTLogError(@"Invalid RNSVGBezier type %zd at element %zd of %@", type, i, arr);
                    return nil;
            }
        }
    }
    @catch (NSException *exception) {
        RCTLogError(@"Invalid RNSVGBezier format: %@", arr);
        return nil;
    }

    return beziers;
}

+ (CGRect)CGRect:(id)json offset:(NSUInteger)offset
{
    NSArray *arr = [self NSArray:json];
    if (arr.count < offset + 4) {
        RCTLogError(@"Too few elements in array (expected at least %zd): %@", 4 + offset, arr);
        return CGRectZero;
    }
    return (CGRect){
        {[self CGFloat:arr[offset]], [self CGFloat:arr[offset + 1]]},
        {[self CGFloat:arr[offset + 2]], [self CGFloat:arr[offset + 3]]},
    };
}

+ (CGColorRef)CGColor:(id)json offset:(NSUInteger)offset
{
    NSArray *arr = [self NSArray:json];
    if (arr.count < offset + 4) {
        RCTLogError(@"Too few elements in array (expected at least %zd): %@", 4 + offset, arr);
        return nil;
    }
    return [self CGColor:[arr subarrayWithRange:(NSRange){offset, 4}]];
}

+ (CGGradientRef)CGGradient:(id)json offset:(NSUInteger)offset
{
    NSArray *arr = [self NSArray:json];
    if (arr.count < offset) {
        RCTLogError(@"Too few elements in array (expected at least %zd): %@", offset, arr);
        return nil;
    }
    arr = [arr subarrayWithRange:(NSRange){offset, arr.count - offset}];
    RNSVGCGFloatArray colorsAndOffsets = [self RNSVGCGFloatArray:arr];
    size_t stops = colorsAndOffsets.count / 5;
    CGColorSpaceRef rgb = CGColorSpaceCreateDeviceRGB();

    CGGradientRef gradient = CGGradientCreateWithColorComponents(
                                                                 rgb,
                                                                 colorsAndOffsets.array,
                                                                 colorsAndOffsets.array + stops * 4,
                                                                 stops
                                                                 );


    CGColorSpaceRelease(rgb);
    free(colorsAndOffsets.array);
    return (CGGradientRef)CFAutorelease(gradient);
}

@end<|MERGE_RESOLUTION|>--- conflicted
+++ resolved
@@ -11,67 +11,17 @@
 #import "RNSVGBaseBrush.h"
 #import "RNSVGPattern.h"
 #import "RNSVGSolidColorBrush.h"
-<<<<<<< HEAD
-#import "RCTLog.h"
-=======
 #import <React/RCTLog.h>
 #import "RNSVGCGFCRule.h"
 #import "RNSVGVBMOS.h"
 #import <React/RCTFont.h>
 #import "RNSVGPathParser.h"
->>>>>>> d5246a5d
 
 @implementation RCTConvert (RNSVG)
 
 + (CGPathRef)CGPath:(NSString *)d
 {
-<<<<<<< HEAD
-    NSArray *arr = [self NSNumberArray:json];
-
-    NSUInteger count = [arr count];
-
-#define NEXT_VALUE [self double:arr[i++]]
-
-    CGMutablePathRef path = CGPathCreateMutable();
-    CGPathMoveToPoint(path, nil, 0, 0);
-
-    @try {
-        NSUInteger i = 0;
-        while (i < count) {
-            NSUInteger type = [arr[i++] unsignedIntegerValue];
-            switch (type) {
-                case 0:
-                    CGPathMoveToPoint(path, nil, NEXT_VALUE, NEXT_VALUE);
-                    break;
-                case 1:
-                    CGPathCloseSubpath(path);
-                    break;
-                case 2:
-                    CGPathAddLineToPoint(path, nil, NEXT_VALUE, NEXT_VALUE);
-                    break;
-                case 3:
-                    CGPathAddCurveToPoint(path, nil, NEXT_VALUE, NEXT_VALUE, NEXT_VALUE, NEXT_VALUE, NEXT_VALUE, NEXT_VALUE);
-                    break;
-                case 4:
-                    CGPathAddArc(path, NULL, NEXT_VALUE, NEXT_VALUE, NEXT_VALUE, NEXT_VALUE, NEXT_VALUE, NEXT_VALUE == 0);
-                    break;
-                default:
-                    RCTLogError(@"Invalid CGPath type %zd at element %zd of %@", type, i, arr);
-                    CGPathRelease(path);
-                    return nil;
-            }
-        }
-    }
-    @catch (NSException *exception) {
-        RCTLogError(@"Invalid CGPath format: %@", arr);
-        CGPathRelease(path);
-        return nil;
-    }
-
-    return (CGPathRef)CFAutorelease(path);
-=======
     return [[[RNSVGPathParser alloc] initWithPathString: d] getPath];
->>>>>>> d5246a5d
 }
 
 RCT_ENUM_CONVERTER(RNSVGCGFCRule, (@{
