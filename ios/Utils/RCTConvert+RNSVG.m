--- conflicted
+++ resolved
@@ -19,14 +19,14 @@
 + (CGPathRef)CGPath:(id)json
 {
     NSArray *arr = [self NSNumberArray:json];
-    
+
     NSUInteger count = [arr count];
-    
+
 #define NEXT_VALUE [self double:arr[i++]]
-    
+
     CGMutablePathRef path = CGPathCreateMutable();
     CGPathMoveToPoint(path, nil, 0, 0);
-    
+
     @try {
         NSUInteger i = 0;
         while (i < count) {
@@ -59,7 +59,7 @@
         CGPathRelease(path);
         return nil;
     }
-    
+
     return (CGPathRef)CFAutorelease(path);
 }
 
@@ -84,25 +84,10 @@
 + (CTFontRef)RNSVGFont:(id)json
 {
     NSDictionary *dict = [self NSDictionary:json];
-    
-<<<<<<< HEAD
-    NSString *fontFamily = dict[@"fontFamily"];
-    BOOL fontFound = NO;
-    NSArray *supportedFontFamilyNames = [UIFont familyNames];
-    
-    if ([supportedFontFamilyNames containsObject:fontFamily]) {
-        fontFound = YES;
-    } else {
-        for (NSString *fontFamilyName in supportedFontFamilyNames) {
-            if ([[UIFont fontNamesForFamilyName: fontFamilyName] containsObject:fontFamily]) {
-                fontFound = YES;
-                break;
-            }
-        }
-=======
+
     NSDictionary *fontDict = dict[@"font"];
     NSString *fontFamily = fontDict[@"fontFamily"];
-    
+
     BOOL fontFound = NO;
     NSArray *supportedFontFamilyNames = [UIFont familyNames];
 
@@ -119,16 +104,15 @@
 
     fontFamily = fontFound ? fontFamily : nil;
 
-
     CTFontRef font = (__bridge CTFontRef)[RCTFont updateFont:nil withFamily:fontFamily size:fontDict[@"fontSize"] weight:fontDict[@"fontWeight"] style:fontDict[@"fontStyle"]
                                                       variant:nil scaleMultiplier:1.0];
     if (!font) {
         return frame;
->>>>>>> 4d3f1687
-    }
-    
+
+    }
+
     fontFamily = fontFound ? fontFamily : nil;
-    
+
     return (__bridge CTFontRef)[RCTFont updateFont:nil withFamily:fontFamily size:dict[@"fontSize"] weight:dict[@"fontWeight"] style:dict[@"fontStyle"]                                                     variant:nil scaleMultiplier:1.0];
 }
 
@@ -136,11 +120,11 @@
 {
     NSArray *arr = [self NSNumberArray:json];
     NSUInteger count = arr.count;
-    
+
     RNSVGCGFloatArray array;
     array.count = count;
     array.array = nil;
-    
+
     if (count) {
         // Ideally, these arrays should already use the same memory layout.
         // In that case we shouldn't need this new malloc.
@@ -149,7 +133,7 @@
             array.array[i] = [arr[i] doubleValue];
         }
     }
-    
+
     return array;
 }
 
@@ -157,7 +141,7 @@
 {
     NSArray *arr = [self NSArray:json];
     NSUInteger type = [self NSUInteger:arr.firstObject];
-    
+
     switch (type) {
         case 0: // solid color
             // These are probably expensive allocations since it's often the same value.
@@ -174,11 +158,11 @@
 + (NSArray *)RNSVGBezier:(id)json
 {
     NSArray *arr = [self NSNumberArray:json];
-    
+
     NSMutableArray<NSArray *> *beziers = [[NSMutableArray alloc] init];
-    
+
     NSUInteger count = [arr count];
-    
+
 #define NEXT_VALUE [self double:arr[i++]]
     @try {
         NSValue *startPoint = [NSValue valueWithCGPoint: CGPointMake(0, 0)];
@@ -224,7 +208,7 @@
         RCTLogError(@"Invalid RNSVGBezier format: %@", arr);
         return nil;
     }
-    
+
     return beziers;
 }
 
@@ -262,15 +246,15 @@
     RNSVGCGFloatArray colorsAndOffsets = [self RNSVGCGFloatArray:arr];
     size_t stops = colorsAndOffsets.count / 5;
     CGColorSpaceRef rgb = CGColorSpaceCreateDeviceRGB();
-    
+
     CGGradientRef gradient = CGGradientCreateWithColorComponents(
                                                                  rgb,
                                                                  colorsAndOffsets.array,
                                                                  colorsAndOffsets.array + stops * 4,
                                                                  stops
                                                                  );
-    
-    
+
+
     CGColorSpaceRelease(rgb);
     free(colorsAndOffsets.array);
     return (CGGradientRef)CFAutorelease(gradient);
