/**
 * Copyright (c) 2015-present, Horcrux.
 * All rights reserved.
 *
 * This source code is licensed under the MIT-style license found in the
 * LICENSE file in the root directory of this source tree.
 */

#import "RNSVGPath.h"

@implementation RNSVGPath

- (void)setD:(CGPathRef)d
{
    if (d == _d) {
        return;
    }
    
    [self invalidate];
    CGPathRelease(_d);
    _d = CGPathRetain(d);
}

- (CGPathRef)getPath:(CGContextRef)context
{
<<<<<<< HEAD
    // todo: add detection if path has changed since last update.
    self.d = [self getPath:context];
    
    CGPathRef path = self.d;
    [self setLayoutBoundingBox:CGPathGetBoundingBox(path)];
    
    if ((!self.fill && !self.stroke) || !path) {
        return;
    }
    
    if ([self getSvgView].responsible) {
        // Add path to hitArea
        CGMutablePathRef hitAreaPath = CGPathCreateMutableCopy(path);
        if (self.stroke) {
            // Add stroke to hitArea
            CGPathRef strokePath = CGPathCreateCopyByStrokingPath(hitAreaPath, nil, self.strokeWidth, self.strokeLinecap, self.strokeLinejoin, self.strokeMiterlimit);
            CGPathAddPath(hitAreaPath, nil, strokePath);
            CGPathRelease(strokePath);
        }
        
        CGAffineTransform transform = self.matrix;
        self.hitArea = CGPathCreateCopyByTransformingPath(hitAreaPath, &transform);
        CGPathRelease(hitAreaPath);
    }
    
    if (self.opacity == 0) {
        return;
    }
    
    CGPathDrawingMode mode = kCGPathStroke;
    BOOL fillColor = YES;
    
    if (self.fill) {
        mode = self.fillRule == kRNSVGCGFCRuleEvenodd ? kCGPathEOFill : kCGPathFill;
        fillColor = [self.fill applyFillColor:context opacity:self.fillOpacity];
        
        if (!fillColor) {
            [self clip:context];
            
            CGContextSaveGState(context);
            CGContextAddPath(context, path);
            CGContextClip(context);
            RNSVGBrushConverter *brushConverter = [[self getSvgView] getDefinedBrushConverter:[self.fill brushRef]];
            [self.fill paint:context opacity:self.fillOpacity brushConverter:brushConverter];
            CGContextRestoreGState(context);
            if (!self.stroke) {
                return;
            }
        }
    }
    
    if (self.stroke) {
        CGContextSetLineWidth(context, self.strokeWidth);
        CGContextSetLineCap(context, self.strokeLinecap);
        CGContextSetLineJoin(context, self.strokeLinejoin);
        RNSVGCGFloatArray dash = self.strokeDasharray;
        
        if (dash.count) {
            CGContextSetLineDash(context, self.strokeDashoffset, dash.array, dash.count);
        }
        
        if (!fillColor) {
            CGContextAddPath(context, path);
            CGContextReplacePathWithStrokedPath(context);
            CGContextClip(context);
        }
        
        if ([self.stroke applyStrokeColor:context opacity:self.strokeOpacity]) {
            if (mode == kCGPathFill) {
                mode = kCGPathFillStroke;
            } else if (mode == kCGPathEOFill) {
                mode = kCGPathEOFillStroke;
            }
        } else {
            // draw fill
            [self clip:context];
            CGContextAddPath(context, path);
            CGContextDrawPath(context, mode);
            
            // draw stroke
            CGContextAddPath(context, path);
            CGContextReplacePathWithStrokedPath(context);
            CGContextClip(context);
            RNSVGBrushConverter *brushConverter = [[self getSvgView] getDefinedBrushConverter:[self.stroke brushRef]];
            [self.stroke paint:context opacity:self.strokeOpacity brushConverter:brushConverter];
            return;
        }
    }
    
    [self clip:context];
    CGContextAddPath(context, path);
    CGContextDrawPath(context, mode);
=======
    return self.d;
>>>>>>> d5246a5d
}

- (void)dealloc
{
    CGPathRelease(_d);
}

@end<|MERGE_RESOLUTION|>--- conflicted
+++ resolved
@@ -15,7 +15,7 @@
     if (d == _d) {
         return;
     }
-    
+
     [self invalidate];
     CGPathRelease(_d);
     _d = CGPathRetain(d);
@@ -23,102 +23,7 @@
 
 - (CGPathRef)getPath:(CGContextRef)context
 {
-<<<<<<< HEAD
-    // todo: add detection if path has changed since last update.
-    self.d = [self getPath:context];
-    
-    CGPathRef path = self.d;
-    [self setLayoutBoundingBox:CGPathGetBoundingBox(path)];
-    
-    if ((!self.fill && !self.stroke) || !path) {
-        return;
-    }
-    
-    if ([self getSvgView].responsible) {
-        // Add path to hitArea
-        CGMutablePathRef hitAreaPath = CGPathCreateMutableCopy(path);
-        if (self.stroke) {
-            // Add stroke to hitArea
-            CGPathRef strokePath = CGPathCreateCopyByStrokingPath(hitAreaPath, nil, self.strokeWidth, self.strokeLinecap, self.strokeLinejoin, self.strokeMiterlimit);
-            CGPathAddPath(hitAreaPath, nil, strokePath);
-            CGPathRelease(strokePath);
-        }
-        
-        CGAffineTransform transform = self.matrix;
-        self.hitArea = CGPathCreateCopyByTransformingPath(hitAreaPath, &transform);
-        CGPathRelease(hitAreaPath);
-    }
-    
-    if (self.opacity == 0) {
-        return;
-    }
-    
-    CGPathDrawingMode mode = kCGPathStroke;
-    BOOL fillColor = YES;
-    
-    if (self.fill) {
-        mode = self.fillRule == kRNSVGCGFCRuleEvenodd ? kCGPathEOFill : kCGPathFill;
-        fillColor = [self.fill applyFillColor:context opacity:self.fillOpacity];
-        
-        if (!fillColor) {
-            [self clip:context];
-            
-            CGContextSaveGState(context);
-            CGContextAddPath(context, path);
-            CGContextClip(context);
-            RNSVGBrushConverter *brushConverter = [[self getSvgView] getDefinedBrushConverter:[self.fill brushRef]];
-            [self.fill paint:context opacity:self.fillOpacity brushConverter:brushConverter];
-            CGContextRestoreGState(context);
-            if (!self.stroke) {
-                return;
-            }
-        }
-    }
-    
-    if (self.stroke) {
-        CGContextSetLineWidth(context, self.strokeWidth);
-        CGContextSetLineCap(context, self.strokeLinecap);
-        CGContextSetLineJoin(context, self.strokeLinejoin);
-        RNSVGCGFloatArray dash = self.strokeDasharray;
-        
-        if (dash.count) {
-            CGContextSetLineDash(context, self.strokeDashoffset, dash.array, dash.count);
-        }
-        
-        if (!fillColor) {
-            CGContextAddPath(context, path);
-            CGContextReplacePathWithStrokedPath(context);
-            CGContextClip(context);
-        }
-        
-        if ([self.stroke applyStrokeColor:context opacity:self.strokeOpacity]) {
-            if (mode == kCGPathFill) {
-                mode = kCGPathFillStroke;
-            } else if (mode == kCGPathEOFill) {
-                mode = kCGPathEOFillStroke;
-            }
-        } else {
-            // draw fill
-            [self clip:context];
-            CGContextAddPath(context, path);
-            CGContextDrawPath(context, mode);
-            
-            // draw stroke
-            CGContextAddPath(context, path);
-            CGContextReplacePathWithStrokedPath(context);
-            CGContextClip(context);
-            RNSVGBrushConverter *brushConverter = [[self getSvgView] getDefinedBrushConverter:[self.stroke brushRef]];
-            [self.stroke paint:context opacity:self.strokeOpacity brushConverter:brushConverter];
-            return;
-        }
-    }
-    
-    [self clip:context];
-    CGContextAddPath(context, path);
-    CGContextDrawPath(context, mode);
-=======
     return self.d;
->>>>>>> d5246a5d
 }
 
 - (void)dealloc
