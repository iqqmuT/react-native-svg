/**
 * Copyright (c) 2015-present, Horcrux.
 * All rights reserved.
 *
 * This source code is licensed under the MIT-style license found in the
 * LICENSE file in the root directory of this source tree.
 */

#import "RNSVGImage.h"
#import "RCTConvert+RNSVG.h"
#import <React/RCTImageSource.h>
#import <React/RCTImageLoader.h>
#import <React/RCTLog.h>
#import "RNSVGViewBox.h"

@implementation RNSVGImage
{
    CGImageRef _image;
    CGSize _imageSize;
    RCTImageLoaderCancellationBlock _reloadImageCancellationBlock;
}

- (void)setSrc:(id)src
{
    if (src == _src) {
        return;
    }
    _src = src;
    CGImageRelease(_image);
    RCTImageSource *source = [RCTConvert RCTImageSource:src];
    if (source.size.width != 0 && source.size.height != 0) {
        _imageSize = source.size;
    } else {
        _imageSize = CGSizeMake(0, 0);
    }

    RCTImageLoaderCancellationBlock previousCancellationBlock = _reloadImageCancellationBlock;
    if (previousCancellationBlock) {
        previousCancellationBlock();
        _reloadImageCancellationBlock = nil;
    }

    _reloadImageCancellationBlock = [self.bridge.imageLoader loadImageWithURLRequest:[RCTConvert NSURLRequest:src] callback:^(NSError *error, UIImage *image) {
        dispatch_async(dispatch_get_main_queue(), ^{
            self->_image = CGImageRetain(image.CGImage);
            self->_imageSize = CGSizeMake(CGImageGetWidth(self->_image), CGImageGetHeight(self->_image));
            [self invalidate];
        });
    }];
}

- (void)setX:(NSString *)x
{
    if ([x isEqualToString:_x]) {
        return;
    }
    [self invalidate];
    _x = x;
}

- (void)setY:(NSString *)y
{
    if ([y isEqualToString:_y]) {
        return;
    }
    [self invalidate];
    _y = y;
}

- (void)setImagewidth:(NSString *)width
{
    if ([width isEqualToString:_imagewidth]) {
        return;
    }
    [self invalidate];
    _imagewidth = width;
}

- (void)setImageheight:(NSString *)height
{
    if ([height isEqualToString:_imageheight]) {
        return;
    }
    [self invalidate];
    _imageheight = height;
}

- (void)setAlign:(NSString *)align
{
    if ([align isEqualToString:_align]) {
        return;
    }
    [self invalidate];
    _align = align;
}

- (void)setMeetOrSlice:(RNSVGVBMOS)meetOrSlice
{
    if (meetOrSlice == _meetOrSlice) {
        return;
    }
    [self invalidate];
    _meetOrSlice = meetOrSlice;
}

- (void)dealloc
{
    CGImageRelease(_image);
}

- (void)renderLayerTo:(CGContextRef)context rect:(CGRect)rect
{
    CGContextSaveGState(context);

    // add hit area
    CGRect hitArea = [self getHitArea];
    CGPathRef hitAreaPath = CGPathCreateWithRect(hitArea, nil);
    [self setHitArea:hitAreaPath];
    CGPathRelease(hitAreaPath);

    // apply viewBox transform on Image render.
    CGRect imageBounds = CGRectMake(0, 0, _imageSize.width, _imageSize.height);
    CGAffineTransform viewbox = [RNSVGViewBox getTransform:imageBounds eRect:hitArea align:self.align meetOrSlice:self.meetOrSlice];

    [self clip:context];
    CGContextTranslateCTM(context, 0, hitArea.size.height);
    CGContextScaleCTM(context, 1, -1);
    CGContextClipToRect(context, hitArea);
    CGContextConcatCTM(context, viewbox);
    CGContextDrawImage(context, imageBounds, _image);
    CGContextRestoreGState(context);
}

- (CGRect)getHitArea
{
    CGFloat x = [self relativeOnWidth:self.x];
<<<<<<< HEAD
    CGFloat y = -1 * [self relativeOnHeight:self.y];
    CGFloat width = [self relativeOnWidth:self.width];
    CGFloat height = [self relativeOnHeight:self.height];
=======
    CGFloat y = [self relativeOnHeight:self.y];
    CGFloat width = [self relativeOnWidth:self.imagewidth];
    CGFloat height = [self relativeOnHeight:self.imageheight];
>>>>>>> bda5c7b3
    if (width == 0) {
        width = _imageSize.width;
    }
    if (height == 0) {
        height = _imageSize.height;
    }

    return CGRectMake(x, y, width, height);
}

- (CGPathRef)getPath:(CGContextRef)context
{
    return (CGPathRef)CFAutorelease(CGPathCreateWithRect([self getHitArea], nil));
}

@end<|MERGE_RESOLUTION|>--- conflicted
+++ resolved
@@ -134,15 +134,9 @@
 - (CGRect)getHitArea
 {
     CGFloat x = [self relativeOnWidth:self.x];
-<<<<<<< HEAD
     CGFloat y = -1 * [self relativeOnHeight:self.y];
-    CGFloat width = [self relativeOnWidth:self.width];
-    CGFloat height = [self relativeOnHeight:self.height];
-=======
-    CGFloat y = [self relativeOnHeight:self.y];
     CGFloat width = [self relativeOnWidth:self.imagewidth];
     CGFloat height = [self relativeOnHeight:self.imageheight];
->>>>>>> bda5c7b3
     if (width == 0) {
         width = _imageSize.width;
     }
