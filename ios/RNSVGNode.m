--- conflicted
+++ resolved
@@ -13,11 +13,7 @@
 @implementation RNSVGNode
 {
     BOOL _transparent;
-<<<<<<< HEAD
-    CGPathRef _computedClipPath;
-=======
     CGPathRef _cachedClipPath;
->>>>>>> d5246a5d
 }
 
 - (instancetype)init
@@ -92,11 +88,6 @@
     _cachedClipPath = nil;
     _clipPath = clipPath;
     [self invalidate];
-<<<<<<< HEAD
-    _clipPath = clipPath;
-    
-=======
->>>>>>> d5246a5d
 }
 
 - (void)beginTransparencyLayer:(CGContextRef)context
@@ -118,19 +109,6 @@
     // abstract
 }
 
-<<<<<<< HEAD
-- (void)clip:(CGContextRef)context
-{
-    if (self.clipPath) {
-        CGPathRef clip = [[[self getSvgView] getDefinedClipPath:self.clipPath] getPath:context];
-        
-        if (!clip) {
-            // TODO: WARNING ABOUT THIS
-            return;
-        }
-        
-        CGContextAddPath(context, clip);
-=======
 - (CGPathRef)getClipPath
 {
     return _cachedClipPath;
@@ -142,7 +120,7 @@
         CGPathRelease(_cachedClipPath);
         _cachedClipPath = CGPathRetain([[[self getSvgView] getDefinedClipPath:self.clipPath] getPath:context]);
     }
-    
+
     return [self getClipPath];
 }
 
@@ -152,26 +130,12 @@
 
     if (clipPath) {
         CGContextAddPath(context, clipPath);
->>>>>>> d5246a5d
         if (self.clipRule == kRNSVGCGFCRuleEvenodd) {
             CGContextEOClip(context);
         } else {
             CGContextClip(context);
         }
-
-        CGAffineTransform matrix = self.matrix;
-        [self computeClipPath:CGPathCreateCopyByTransformingPath(clip, &matrix)];
-    }
-}
-
-- (CGPathRef)getComputedClipPath{
-    return _computedClipPath;
-}
-
-- (void)computeClipPath:(CGPathRef)computedClipPath
-{
-    CGPathRelease(_computedClipPath);
-    _computedClipPath = computedClipPath;
+    }
 }
 
 - (CGPathRef)getPath: (CGContextRef) context
@@ -185,8 +149,10 @@
     // abstract
 }
 
+// hitTest delagate
 - (UIView *)hitTest:(CGPoint)point withEvent:(UIEvent *)event
 {
+
     // abstract
     return nil;
 }
@@ -211,7 +177,7 @@
 {
     if (self.name) {
         RNSVGSvgView* svg = [self getSvgView];
-        [svg defineTemplate:self templateName:self.name];
+        [svg defineTemplate:self templateRef:self.name];
     }
 }
 
@@ -243,11 +209,7 @@
 
 - (void)dealloc
 {
-<<<<<<< HEAD
-    CGPathRelease(_computedClipPath);
-=======
     CGPathRelease(_cachedClipPath);
->>>>>>> d5246a5d
 }
 
 @end