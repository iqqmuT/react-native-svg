--- conflicted
+++ resolved
@@ -221,24 +221,8 @@
         mRendered = true;
         float width = getWidth();
         float height = getHeight();
-        boolean early = Float.isNaN(width) || Float.isNaN(height) || width * height == 0 || (Math.log10(width) + Math.log10(height) > 42);
-<<<<<<< HEAD
-        if (early || width == 0 || height == 0) {
-=======
-        if (early) {
-            ViewParent viewParent = getParent();
-            View parent = null;
-            if ((viewParent instanceof View)) {
-                parent = (View)viewParent;
-            }
-            float parentWidth = parent == null ? 0 : parent.getWidth();
-            float parentHeight = parent == null ? 0 : parent.getHeight();
-            width = (float) PropHelper.fromRelative(mbbWidth, parentWidth, 0, mScale, 12);
-            height = (float) PropHelper.fromRelative(mbbHeight, parentHeight, 0, mScale, 12);
-            setMeasuredDimension((int)Math.ceil(width), (int)Math.ceil(height));
-        }
-        if (width <= 0 || height <= 0) {
->>>>>>> f4688df6
+        boolean invalid = Float.isNaN(width) || Float.isNaN(height) || width < 1 || height < 1 || (Math.log10(width) + Math.log10(height) > 42);
+        if (invalid) {
             return null;
         }
         Bitmap bitmap = Bitmap.createBitmap(
