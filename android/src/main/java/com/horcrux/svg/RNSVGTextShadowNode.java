/**
 * Copyright (c) 2015-present, Horcrux.
 * All rights reserved.
 *
 * This source code is licensed under the MIT-style license found in the
 * LICENSE file in the root directory of this source tree.
 */


package com.horcrux.svg;

import javax.annotation.Nullable;

import android.graphics.Bitmap;
import android.graphics.Canvas;
import android.graphics.Matrix;
import android.graphics.Paint;
import android.graphics.Path;
import android.graphics.Point;
import android.graphics.Rect;
import android.graphics.RectF;
import android.graphics.Region;
import android.graphics.Typeface;
import android.text.TextUtils;
<<<<<<< HEAD
import android.util.Log;
import android.view.View;
=======
>>>>>>> 4d3f1687

import com.facebook.react.bridge.ReadableArray;
import com.facebook.react.bridge.ReadableMap;
import com.facebook.react.uimanager.annotations.ReactProp;

/**
 * Shadow node for virtual RNSVGText view
 */
public class RNSVGTextShadowNode extends RNSVGGroupShadowNode {

    private float mOffsetX = 0;
    private float mOffsetY = 0;

    private static final int TEXT_ALIGNMENT_LEFT = 0;
    private static final int TEXT_ALIGNMENT_RIGHT = 1;

    private int mTextAlignment = TEXT_ALIGNMENT_LEFT;
    private Path mTextPath;

<<<<<<< HEAD
=======
    @ReactProp(name = "frame")
    public void setFrame(@Nullable ReadableMap frame) {
        mFrame = frame;
        markUpdated();
    }

>>>>>>> 4d3f1687
    @ReactProp(name = "alignment", defaultInt = TEXT_ALIGNMENT_LEFT)
    public void setAlignment(int alignment) {
        mTextAlignment = alignment;
    }

    @ReactProp(name = "path")
    public void setPath(@Nullable ReadableArray textPath) {
        float[] pathData = PropHelper.toFloatArray(textPath);
        mTextPath = new Path();
        super.createPath(pathData, mTextPath);
        markUpdated();
    }

    @Override
    public void draw(Canvas canvas, Paint paint, float opacity) {
        float shift = getShift(paint);

        final int count = canvas.save();

        Matrix matrix = new Matrix();
        matrix.postTranslate(-shift, 0);
        canvas.concat(matrix);
        super.draw(canvas, paint, opacity);

        restoreCanvas(canvas, count);
        markUpdateSeen();
    }

    @Override
    protected Path getPath(Canvas canvas, Paint paint) {
        Path path = getPathFromSuper(canvas, paint);

        float shift = getShift(paint);
        Matrix matrix = new Matrix();
        matrix.setTranslate(shift, 0);
        path.transform(matrix);

        return path;
    }

    private Path getPathFromSuper(Canvas canvas, Paint paint) {
        Path path = super.getPath(canvas, paint);
        // reset offsetX and offsetY
        mOffsetX = mOffsetY = 0;
        return path;
    }

    public void setOffsetX(float x, boolean increase) {
        if (increase) {
            mOffsetX += x;
        } else {
            mOffsetX = x;
        }
    }

    public void setOffsetY(float y, boolean increase) {
        if (increase) {
            mOffsetY += y;
        } else {
            mOffsetY = y;
        }
    }

    public float getOffsetX() {
        return mOffsetX;
    }

<<<<<<< HEAD
    public float getOffsetY() {
        return mOffsetY;
    }
=======
    @Override
    public int hitTest(Point point, @Nullable Matrix matrix) {
        Bitmap bitmap = Bitmap.createBitmap(
            mCanvasWidth,
            mCanvasHeight,
            Bitmap.Config.ARGB_8888);
>>>>>>> 4d3f1687

    private float getShift(Paint paint) {
        Rect rect = new Rect();

        for (int i = getChildCount() - 1; i >= 0; i--) {
            if (!(getChildAt(i) instanceof RNSVGVirtualNode)) {
                continue;
            }

            RectF box = ((RNSVGSpanShadowNode) getChildAt(i)).getBox(paint);

            if (rect.top > box.top) {
                rect.top = (int)box.top;
            }
            if (rect.right < box.right) {
                rect.right = (int)box.right;
            }
            if (rect.bottom < box.bottom) {
                rect.bottom = (int)box.bottom;
            }
            if (rect.left > box.left) {
                rect.left = (int)box.left;
            }
        }


        float width = rect.width();
        float shift;

<<<<<<< HEAD
        switch (mTextAlignment) {
            case TEXT_ALIGNMENT_RIGHT:
                shift = width;
                break;
            case TEXT_ALIGNMENT_LEFT:
                shift = 0;
                break;
            default:
                shift = width / 2;
        }
        return shift;
=======
        canvas.setBitmap(bitmap);
        try {
            if (bitmap.getPixel(point.x, point.y) != 0) {
                return getReactTag();
            }
        } catch (Exception e) {
            return -1;
        } finally {
            bitmap.recycle();
        }
        return -1;
>>>>>>> 4d3f1687
    }
}<|MERGE_RESOLUTION|>--- conflicted
+++ resolved
@@ -11,25 +11,14 @@
 
 import javax.annotation.Nullable;
 
-import android.graphics.Bitmap;
 import android.graphics.Canvas;
 import android.graphics.Matrix;
 import android.graphics.Paint;
 import android.graphics.Path;
-import android.graphics.Point;
 import android.graphics.Rect;
 import android.graphics.RectF;
-import android.graphics.Region;
-import android.graphics.Typeface;
-import android.text.TextUtils;
-<<<<<<< HEAD
 import android.util.Log;
-import android.view.View;
-=======
->>>>>>> 4d3f1687
-
 import com.facebook.react.bridge.ReadableArray;
-import com.facebook.react.bridge.ReadableMap;
 import com.facebook.react.uimanager.annotations.ReactProp;
 
 /**
@@ -46,15 +35,6 @@
     private int mTextAlignment = TEXT_ALIGNMENT_LEFT;
     private Path mTextPath;
 
-<<<<<<< HEAD
-=======
-    @ReactProp(name = "frame")
-    public void setFrame(@Nullable ReadableMap frame) {
-        mFrame = frame;
-        markUpdated();
-    }
-
->>>>>>> 4d3f1687
     @ReactProp(name = "alignment", defaultInt = TEXT_ALIGNMENT_LEFT)
     public void setAlignment(int alignment) {
         mTextAlignment = alignment;
@@ -122,18 +102,9 @@
         return mOffsetX;
     }
 
-<<<<<<< HEAD
     public float getOffsetY() {
         return mOffsetY;
     }
-=======
-    @Override
-    public int hitTest(Point point, @Nullable Matrix matrix) {
-        Bitmap bitmap = Bitmap.createBitmap(
-            mCanvasWidth,
-            mCanvasHeight,
-            Bitmap.Config.ARGB_8888);
->>>>>>> 4d3f1687
 
     private float getShift(Paint paint) {
         Rect rect = new Rect();
@@ -163,7 +134,6 @@
         float width = rect.width();
         float shift;
 
-<<<<<<< HEAD
         switch (mTextAlignment) {
             case TEXT_ALIGNMENT_RIGHT:
                 shift = width;
@@ -175,18 +145,5 @@
                 shift = width / 2;
         }
         return shift;
-=======
-        canvas.setBitmap(bitmap);
-        try {
-            if (bitmap.getPixel(point.x, point.y) != 0) {
-                return getReactTag();
-            }
-        } catch (Exception e) {
-            return -1;
-        } finally {
-            bitmap.recycle();
-        }
-        return -1;
->>>>>>> 4d3f1687
     }
 }