--- conflicted
+++ resolved
@@ -129,7 +129,6 @@
         SvgViewManager.setShadowNode(this);
     }
 
-<<<<<<< HEAD
     Bitmap drawOutput() {
         float width = getLayoutWidth();
         float height = getLayoutHeight();
@@ -148,21 +147,6 @@
 
         drawChildren(new Canvas(bitmap));
         return bitmap;
-=======
-    private Object drawOutput() {
-        int layoutWidth = (int) getLayoutWidth();
-        int layoutHeight = (int) getLayoutHeight();
-        if(layoutHeight != 0 && layoutWidth != 0) {
-            Bitmap bitmap = Bitmap.createBitmap(
-                    layoutWidth,
-                    layoutHeight,
-                    Bitmap.Config.ARGB_8888);
-
-            drawChildren(new Canvas(bitmap));
-            return bitmap;
-        }
-        return null;
->>>>>>> f15a2a40
     }
 
     Rect getCanvasBounds() {
@@ -177,16 +161,11 @@
             float height;
             boolean nested = getNativeParent() instanceof SvgViewShadowNode;
             if (nested) {
-<<<<<<< HEAD
                 width = (float) PropHelper.fromRelative(mbbWidth, canvas.getWidth(), 0f, mScale, 12);
                 height = (float) PropHelper.fromRelative(mbbHeight, canvas.getHeight(), 0f, mScale, 12);
-=======
-                width = Float.parseFloat(mbbWidth) * mScale;
-                height = Float.parseFloat(mbbHeight) * mScale;
             } else {
                 width = getLayoutWidth();
                 height = getLayoutHeight();
->>>>>>> f15a2a40
             }
             RectF eRect = new RectF(0,0, width, height);
             if (nested) {
