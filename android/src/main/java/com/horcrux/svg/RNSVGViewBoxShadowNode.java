--- conflicted
+++ resolved
@@ -159,16 +159,11 @@
 
         }
 
-<<<<<<< HEAD
         // The transform applied to content contained by the element is given by
         // translate(translate-x, translate-y) scale(scale-x, scale-y).
-=======
         mMatrix.reset();
-        mMatrix.postScale(scaleX, scaleY);
->>>>>>> 5bc67446
         mMatrix.postTranslate(-translateX * (mFromSymbol ? scaleX : 1), -translateY * (mFromSymbol ? scaleY : 1));
         mMatrix.postScale(scaleX, scaleY);
-        
         super.draw(canvas, paint, opacity);
     }
 
