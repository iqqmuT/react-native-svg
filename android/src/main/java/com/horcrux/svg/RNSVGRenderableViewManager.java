/**
 * Copyright (c) 2015-present, Horcrux.
 * All rights reserved.
 *
 * This source code is licensed under the MIT-style license found in the
 * LICENSE file in the root directory of this source tree.
 */


package com.horcrux.svg;

import android.view.View;

import com.facebook.react.uimanager.LayoutShadowNode;
import com.facebook.react.uimanager.ThemedReactContext;
import com.facebook.react.uimanager.ViewManager;

/**
 * ViewManager for all shadowed RNSVG views: Group, Path and Text. Since these never get rendered
 * into native views and don't need any logic (all the logic is in {@link RNSVGSvgView}), this
 * "stubbed" ViewManager is used for all of them.
 */
public class RNSVGRenderableViewManager extends ViewManager<View, LayoutShadowNode> {

    /* package */ static final String CLASS_GROUP = "RNSVGGroup";
    /* package */ static final String CLASS_PATH = "RNSVGPath";
    /* package */ static final String CLASS_TEXT = "RNSVGText";
    /* package */ static final String CLASS_IMAGE = "RNSVGImage";
    /* package */ static final String CLASS_CIRCLE = "RNSVGCircle";
    /* package */ static final String CLASS_ELLIPSE = "RNSVGEllipse";
    /* package */ static final String CLASS_LINE = "RNSVGLine";
    /* package */ static final String CLASS_RECT = "RNSVGRect";
    /* package */ static final String CLASS_CLIP_PATH = "RNSVGClipPath";
    /* package */ static final String CLASS_DEFS = "RNSVGDefs";
    /* package */ static final String CLASS_USE = "RNSVGUse";
    /* package */ static final String CLASS_VIEW_BOX = "RNSVGViewBox";
    /* package */ static final String CLASS_LINEAR_GRADIENT = "RNSVGLinearGradient";
    /* package */ static final String CLASS_RADIAL_GRADIENT = "RNSVGRadialGradient";
    /* package */ static final String CLASS_SPAN = "RNSVGSpan";

    private final String mClassName;


    public static RNSVGRenderableViewManager createRNSVGGroupViewManager() {
        return new RNSVGRenderableViewManager(CLASS_GROUP);
    }

    public static RNSVGRenderableViewManager createRNSVGPathViewManager() {
        return new RNSVGRenderableViewManager(CLASS_PATH);
    }

    public static RNSVGRenderableViewManager createRNSVGTextViewManager() {
        return new RNSVGRenderableViewManager(CLASS_TEXT);
    }

    public static RNSVGRenderableViewManager createRNSVGImageViewManager() {
        return new RNSVGRenderableViewManager(CLASS_IMAGE);
    }

    public static RNSVGRenderableViewManager createRNSVGCircleViewManager() {
        return new RNSVGRenderableViewManager(CLASS_CIRCLE);
    }

    public static RNSVGRenderableViewManager createRNSVGEllipseViewManager() {
        return new RNSVGRenderableViewManager(CLASS_ELLIPSE);
    }

    public static RNSVGRenderableViewManager createRNSVGLineViewManager() {
        return new RNSVGRenderableViewManager(CLASS_LINE);
    }

    public static RNSVGRenderableViewManager createRNSVGRectViewManager() {
        return new RNSVGRenderableViewManager(CLASS_RECT);
    }

    public static RNSVGRenderableViewManager createRNSVGClipPathViewManager() {
        return new RNSVGRenderableViewManager(CLASS_CLIP_PATH);
    }

    public static RNSVGRenderableViewManager createRNSVGDefsViewManager() {
        return new RNSVGRenderableViewManager(CLASS_DEFS);
    }

    public static RNSVGRenderableViewManager createRNSVGUseViewManager() {
        return new RNSVGRenderableViewManager(CLASS_USE);
    }

    public static RNSVGRenderableViewManager createRNSVGViewBoxViewManager() {
        return new RNSVGRenderableViewManager(CLASS_VIEW_BOX);
    }

    public static RNSVGRenderableViewManager createRNSVGLinearGradientManager() {
        return new RNSVGRenderableViewManager(CLASS_LINEAR_GRADIENT);
    }

    public static RNSVGRenderableViewManager createRNSVGRadialGradientManager() {
        return new RNSVGRenderableViewManager(CLASS_RADIAL_GRADIENT);
    }

    public static RNSVGRenderableViewManager createRNSVGSpanManager() {
        return new RNSVGRenderableViewManager(CLASS_SPAN);
    }

    private RNSVGRenderableViewManager(String className) {
        mClassName = className;
    }

    @Override
    public String getName() {
        return mClassName;
    }

    @Override
    public LayoutShadowNode createShadowNodeInstance() {
        switch (mClassName) {
            case CLASS_GROUP:
                return new RNSVGGroupShadowNode();
            case CLASS_PATH:
                return new RNSVGPathShadowNode();
            case CLASS_CIRCLE:
                return new RNSVGCircleShadowNode();
            case CLASS_ELLIPSE:
                return new RNSVGEllipseShadowNode();
            case CLASS_LINE:
                return new RNSVGLineShadowNode();
            case CLASS_RECT:
                return new RNSVGRectShadowNode();
            case CLASS_TEXT:
                return new RNSVGTextShadowNode();
            case CLASS_IMAGE:
                return new RNSVGImageShadowNode();
            case CLASS_CLIP_PATH:
                return new RNSVGClipPathShadowNode();
            case CLASS_DEFS:
                return new RNSVGDefsShadowNode();
            case CLASS_USE:
                return new RNSVGUseShadowNode();
            case CLASS_VIEW_BOX:
                return new RNSVGViewBoxShadowNode();
            case CLASS_LINEAR_GRADIENT:
                return new RNSVGLinearGradientShadowNode();
            case CLASS_RADIAL_GRADIENT:
<<<<<<< HEAD
                mVirtualNode = new RNSVGRadialGradientShadowNode();
                break;
            case CLASS_SPAN:
                mVirtualNode = new RNSVGSpanShadowNode();
                break;
=======
                return new RNSVGRadialGradientShadowNode();
>>>>>>> 4d3f1687
            default:
                throw new IllegalStateException("Unexpected type " + mClassName);
        }
    }

    @Override
    public Class<? extends LayoutShadowNode> getShadowNodeClass() {
        switch (mClassName) {
            case CLASS_GROUP:
                return RNSVGGroupShadowNode.class;
            case CLASS_PATH:
                return RNSVGPathShadowNode.class;
            case CLASS_CIRCLE:
                return RNSVGCircleShadowNode.class;
            case CLASS_ELLIPSE:
                return RNSVGEllipseShadowNode.class;
            case CLASS_LINE:
                return RNSVGLineShadowNode.class;
            case CLASS_RECT:
                return RNSVGRectShadowNode.class;
            case CLASS_TEXT:
                return RNSVGTextShadowNode.class;
            case CLASS_IMAGE:
                return RNSVGImageShadowNode.class;
            case CLASS_CLIP_PATH:
                return RNSVGClipPathShadowNode.class;
            case CLASS_DEFS:
                return RNSVGDefsShadowNode.class;
            case CLASS_USE:
                return RNSVGUseShadowNode.class;
            case CLASS_VIEW_BOX:
                return RNSVGViewBoxShadowNode.class;
            case CLASS_LINEAR_GRADIENT:
                return RNSVGLinearGradientShadowNode.class;
            case CLASS_RADIAL_GRADIENT:
                return RNSVGRadialGradientShadowNode.class;
            case CLASS_SPAN:
                return RNSVGSpanShadowNode.class;
            default:
                throw new IllegalStateException("Unexpected type " + mClassName);
        }
    }

    @Override
    protected View createViewInstance(ThemedReactContext reactContext) {
        throw new IllegalStateException("SVG elements does not map into a native view");
    }

    @Override
    public void updateExtraData(View root, Object extraData) {
        throw new IllegalStateException("SVG elements does not map into a native view");
    }
}<|MERGE_RESOLUTION|>--- conflicted
+++ resolved
@@ -140,15 +140,9 @@
             case CLASS_LINEAR_GRADIENT:
                 return new RNSVGLinearGradientShadowNode();
             case CLASS_RADIAL_GRADIENT:
-<<<<<<< HEAD
-                mVirtualNode = new RNSVGRadialGradientShadowNode();
-                break;
+                return new RNSVGRadialGradientShadowNode();
             case CLASS_SPAN:
-                mVirtualNode = new RNSVGSpanShadowNode();
-                break;
-=======
-                return new RNSVGRadialGradientShadowNode();
->>>>>>> 4d3f1687
+                return new RNSVGSpanShadowNode();
             default:
                 throw new IllegalStateException("Unexpected type " + mClassName);
         }
