--- conflicted
+++ resolved
@@ -16,19 +16,15 @@
 import android.graphics.PorterDuff;
 import android.graphics.Rect;
 import android.net.Uri;
-<<<<<<< HEAD
-
-import com.facebook.common.executors.UiThreadImmediateExecutorService;
-import com.facebook.common.logging.FLog;
-=======
 import android.util.Log;
 import com.facebook.common.executors.UiThreadImmediateExecutorService;
 import com.facebook.common.logging.FLog;
 import com.facebook.common.executors.CallerThreadExecutor;
->>>>>>> 28fa1cd0
 import com.facebook.common.references.CloseableReference;
 import com.facebook.datasource.DataSource;
+import com.facebook.common.logging.FLog;
 import com.facebook.drawee.backends.pipeline.Fresco;
+import com.facebook.imagepipeline.core.ImagePipeline;
 import com.facebook.imagepipeline.datasource.BaseBitmapDataSubscriber;
 import com.facebook.imagepipeline.image.CloseableBitmap;
 import com.facebook.imagepipeline.image.CloseableImage;
@@ -37,10 +33,6 @@
 import com.facebook.react.bridge.ReadableMap;
 import com.facebook.react.common.ReactConstants;
 import com.facebook.react.uimanager.annotations.ReactProp;
-<<<<<<< HEAD
-
-=======
->>>>>>> 28fa1cd0
 import javax.annotation.Nonnull;
 import javax.annotation.Nullable;
 
@@ -99,14 +91,9 @@
         final ImageRequest request = ImageRequestBuilder.newBuilderWithSource(mUri).build();
         final boolean inMemoryCache = Fresco.getImagePipeline().isInBitmapMemoryCache(request);
 
-<<<<<<< HEAD
-        if (inMemoryCache) {
-            tryRender(request, canvas, paint, opacity);
-=======
 
         if (inMemoryCache) {
             tryRender(request, canvas, paint, opacity * mOpacity);
->>>>>>> 28fa1cd0
         } else if (!mLoading) {
             loadBitmap(request, canvas, paint);
         }
@@ -114,11 +101,7 @@
 
     private void loadBitmap(@Nonnull final ImageRequest request, @Nonnull final Canvas canvas, @Nonnull final Paint paint) {
         final DataSource<CloseableReference<CloseableImage>> dataSource
-<<<<<<< HEAD
-                = Fresco.getImagePipeline().fetchDecodedImage(request, getThemedContext());
-=======
             = Fresco.getImagePipeline().fetchDecodedImage(request, getThemedContext());
->>>>>>> 28fa1cd0
 
         dataSource.subscribe(new BaseBitmapDataSubscriber() {
                                  @Override
@@ -126,13 +109,8 @@
                                      if (bitmap != null) {
                                          canvas.drawColor(Color.TRANSPARENT, PorterDuff.Mode.CLEAR);
                                          paint.reset();
-<<<<<<< HEAD
-                                         getSvgShadowNode().drawChildren(canvas, paint);
-                                         mLoading = false;
-=======
                                          mLoading = false;
                                          getSvgShadowNode().drawChildren(canvas, paint);
->>>>>>> 28fa1cd0
                                      }
                                  }
 
@@ -144,11 +122,7 @@
                                      FLog.w(ReactConstants.TAG, dataSource.getFailureCause(), "RNSVG: fetchDecodedImage failed!");
                                  }
                              },
-<<<<<<< HEAD
-                UiThreadImmediateExecutorService.getInstance()
-=======
             UiThreadImmediateExecutorService.getInstance()
->>>>>>> 28fa1cd0
         );
     }
 
@@ -156,22 +130,6 @@
         final int count = saveAndSetupCanvas(canvas);
 
         clip(canvas, paint);
-<<<<<<< HEAD
-        float x = PropHelper.fromPercentageToFloat(mX, mWidth, 0, mScale);
-        float y = PropHelper.fromPercentageToFloat(mY, mHeight, 0, mScale);
-        float w = PropHelper.fromPercentageToFloat(mW, mWidth, 0, mScale);
-        float h = PropHelper.fromPercentageToFloat(mH, mHeight, 0, mScale);
-        canvas.drawBitmap(bitmap, null, new Rect((int) x, (int) y, (int) (x + w), (int) (y + h)), paint);
-
-        restoreCanvas(canvas, count);
-        markUpdateSeen();
-    }
-
-    private void tryRender(@Nonnull final ImageRequest request, @Nonnull final Canvas canvas, @Nonnull final Paint paint, final float opacity) {
-        // Fresco.getImagePipeline().prefetchToBitmapCache(request, getThemedContext());
-        final DataSource<CloseableReference<CloseableImage>> dataSource
-                = Fresco.getImagePipeline().fetchImageFromBitmapCache(request, getThemedContext());
-=======
         float x = PropHelper.fromPercentageToFloat(mX, mCanvasWidth, 0, mScale);
         float y = PropHelper.fromPercentageToFloat(mY, mCanvasHeight, 0, mScale);
         float w = PropHelper.fromPercentageToFloat(mW, mCanvasWidth, 0, mScale);
@@ -187,7 +145,6 @@
     private void tryRender(@Nonnull final ImageRequest request, @Nonnull final Canvas canvas, @Nonnull final Paint paint, final float opacity) {
         final DataSource<CloseableReference<CloseableImage>> dataSource
             = Fresco.getImagePipeline().fetchImageFromBitmapCache(request, getThemedContext());
->>>>>>> 28fa1cd0
 
         try {
             final CloseableReference<CloseableImage> imageReference = dataSource.getResult();
