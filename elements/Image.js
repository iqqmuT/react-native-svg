import React from "react";
import PropTypes from "prop-types";
import { Image, requireNativeComponent } from "react-native";
import ImageSourcePropType from 'react-native/Libraries/Image/ImageSourcePropType';
import { ImageAttributes } from "../lib/attributes";
import { numberProp, touchableProps, responderProps } from "../lib/props";
import Shape from "./Shape";
import { meetOrSliceTypes, alignEnum } from "../lib/extract/extractViewBox";
import extractProps from "../lib/extract/extractProps";

const spacesRegExp = /\s+/;

export default class extends Shape {
    static displayName = "Image";
    static propTypes = {
        ...responderProps,
        ...touchableProps,
        x: numberProp,
        y: numberProp,
        width: numberProp.isRequired,
        height: numberProp.isRequired,
        href: ImageSourcePropType,
        preserveAspectRatio: PropTypes.string
    };

    static defaultProps = {
        x: 0,
        y: 0,
        width: 0,
        height: 0,
        preserveAspectRatio: "xMidYMid meet"
    };

    setNativeProps = (...args) => {
        this.root.setNativeProps(...args);
    };

    render() {
        let { props } = this;
        let modes = props.preserveAspectRatio.trim().split(spacesRegExp);
        let meetOrSlice = meetOrSliceTypes[modes[1]] || 0;
        let align = alignEnum[modes[0]] || "xMidYMid";

<<<<<<< HEAD
        return <RNSVGImage
            ref={ele => {this.root = ele;}}
            {...extractProps({...props, x: null, y: null}, this)}
            x={props.x.toString()}
            y={props.y.toString()}
            imagewidth={props.width.toString()}
            imageheight={props.height.toString()}
            meetOrSlice={meetOrSlice}
            align={align}
            src={resolveAssetSource(props.href)}
        />;
=======
        return (
            <RNSVGImage
                ref={ele => {
                    this.root = ele;
                }}
                {...extractProps({ ...props, x: null, y: null }, this)}
                x={props.x.toString()}
                y={props.y.toString()}
                width={props.width.toString()}
                height={props.height.toString()}
                meetOrSlice={meetOrSlice}
                align={align}
                src={Image.resolveAssetSource(props.href)}
            />
        );
>>>>>>> f15a2a40
    }
}

const RNSVGImage = requireNativeComponent("RNSVGImage", null, {
    nativeOnly: ImageAttributes
});<|MERGE_RESOLUTION|>--- conflicted
+++ resolved
@@ -41,19 +41,6 @@
         let meetOrSlice = meetOrSliceTypes[modes[1]] || 0;
         let align = alignEnum[modes[0]] || "xMidYMid";
 
-<<<<<<< HEAD
-        return <RNSVGImage
-            ref={ele => {this.root = ele;}}
-            {...extractProps({...props, x: null, y: null}, this)}
-            x={props.x.toString()}
-            y={props.y.toString()}
-            imagewidth={props.width.toString()}
-            imageheight={props.height.toString()}
-            meetOrSlice={meetOrSlice}
-            align={align}
-            src={resolveAssetSource(props.href)}
-        />;
-=======
         return (
             <RNSVGImage
                 ref={ele => {
@@ -62,14 +49,13 @@
                 {...extractProps({ ...props, x: null, y: null }, this)}
                 x={props.x.toString()}
                 y={props.y.toString()}
-                width={props.width.toString()}
-                height={props.height.toString()}
+                imagewidth={props.width.toString()}
+                imageheight={props.height.toString()}
                 meetOrSlice={meetOrSlice}
                 align={align}
                 src={Image.resolveAssetSource(props.href)}
             />
         );
->>>>>>> f15a2a40
     }
 }
 
