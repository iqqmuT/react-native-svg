--- conflicted
+++ resolved
@@ -35,22 +35,6 @@
     render() {
         let props = this.props;
 
-<<<<<<< HEAD
-        return <RNSVGRect
-            ref={ele => {this.root = ele;}}
-            {...extractProps({
-                ...props,
-                x: null,
-                y: null
-            }, this)}
-            x={props.x.toString()}
-            y={props.y.toString()}
-            rectwidth={props.width.toString()}
-            rectheight={props.height.toString()}
-            rx={props.rx.toString()}
-            ry={props.ry.toString()}
-        />;
-=======
         return (
             <RNSVGRect
                 ref={ele => {
@@ -66,13 +50,12 @@
                 )}
                 x={props.x.toString()}
                 y={props.y.toString()}
-                width={props.width.toString()}
-                height={props.height.toString()}
+                rectwidth={props.width.toString()}
+                rectheight={props.height.toString()}
                 rx={props.rx.toString()}
                 ry={props.ry.toString()}
             />
         );
->>>>>>> f15a2a40
     }
 }
 
