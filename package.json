{
<<<<<<< HEAD
    "version": "6.0.0-rc12",
=======
    "version": "5.5.1",
>>>>>>> e1a576fd
    "name": "react-native-svg",
    "description": "SVG library for react-native",
    "repository": {
        "type": "git",
        "url": "https://github.com/magicismight/react-native-svg"
    },
    "license": "MIT",
    "main": "./index.js",
    "keywords": [
        "react-component",
        "react-native",
        "ios",
        "android",
        "SVG",
        "ART",
        "VML",
        "gradient"
    ],
    "scripts": {
        "lint": "eslint ./",
        "postinstall" : "node scripts/install.js"
    },
    "peerDependencies": {
        "react-native": ">=0.50.0",
        "react": "*",
        "prop-types": "^15.5.8"
    },
    "dependencies": {
        "color": "^0.11.1",
        "lodash": "^4.16.6",
        "github-download": "^0.5.0"
    },
    "devDependencies": {
        "babel-eslint": "^6.1.2",
        "eslint": "^2.13.1",
        "eslint-plugin-react": "^4.3.0"
    },
    "nativePackage": true
}<|MERGE_RESOLUTION|>--- conflicted
+++ resolved
@@ -1,9 +1,5 @@
 {
-<<<<<<< HEAD
-    "version": "6.0.0-rc12",
-=======
-    "version": "5.5.1",
->>>>>>> e1a576fd
+    "version": "6.0.0-rc13",
     "name": "react-native-svg",
     "description": "SVG library for react-native",
     "repository": {
