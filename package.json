{
<<<<<<< HEAD
    "version": "5.1.7-transform",
=======
    "version": "5.3.0",
>>>>>>> 5d6db26a
    "name": "react-native-svg",
    "description": "SVG library for react-native",
    "repository": {
        "type": "git",
        "url": "https://github.com/magicismight/react-native-svg"
    },
    "license": "MIT",
    "main": "./index.js",
    "keywords": [
        "react-component",
        "react-native",
        "ios",
        "android",
        "SVG",
        "ART",
        "VML",
        "gradient"
    ],
    "scripts": {
        "lint": "eslint ./"
    },
    "peerDependencies": {
<<<<<<< HEAD
        "react-native": ">=0.40.0 <0.43.0",
        "react": ">=15.4.0 <15.5.0"
=======
        "react-native": ">=0.46.0",
        "react": "16.0.0-alpha.12",
        "prop-types": "^15.5.8"
>>>>>>> 5d6db26a
    },
    "dependencies": {
        "color": "^0.11.1",
        "lodash": "^4.16.6"
    },
    "devDependencies": {
        "babel-eslint": "^6.1.2",
        "eslint": "^2.13.1",
        "eslint-plugin-react": "^4.3.0",
        "react-native": "^0.46.0"
    },
    "nativePackage": true
}<|MERGE_RESOLUTION|>--- conflicted
+++ resolved
@@ -1,9 +1,5 @@
 {
-<<<<<<< HEAD
-    "version": "5.1.7-transform",
-=======
-    "version": "5.3.0",
->>>>>>> 5d6db26a
+    "version": "5.3.0-conformance",
     "name": "react-native-svg",
     "description": "SVG library for react-native",
     "repository": {
@@ -26,14 +22,9 @@
         "lint": "eslint ./"
     },
     "peerDependencies": {
-<<<<<<< HEAD
-        "react-native": ">=0.40.0 <0.43.0",
-        "react": ">=15.4.0 <15.5.0"
-=======
         "react-native": ">=0.46.0",
         "react": "16.0.0-alpha.12",
         "prop-types": "^15.5.8"
->>>>>>> 5d6db26a
     },
     "dependencies": {
         "color": "^0.11.1",
