--- conflicted
+++ resolved
@@ -45,10 +45,7 @@
 # experimental code
 #
 experimental/
-<<<<<<< HEAD
 /lib/
-=======
 
 # VS Code
-.vscode/
->>>>>>> 8ee4ae17
+.vscode/